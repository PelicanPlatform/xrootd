--- conflicted
+++ resolved
@@ -61,24 +61,16 @@
 #else
 #define AtomicBeg(Mtx)      Mtx.Lock()
 #define AtomicEnd(Mtx)      Mtx.UnLock()
-<<<<<<< HEAD
-#define AtomicAdd(x, y)     x; x += y
-=======
 #define AtomicAdd(x, y)     x += y          // When assigning use AtomicFAdd!
 #define AtomicFAdd(w,x,y)  {w = x; x += y;}
->>>>>>> 7a26848f
 #define AtomicCAS(x, y, z)  if (x == y) x = z
 #define AtomicDec(x)        x--
 #define AtomicFAZ(x)        x; x = 0        // Braces when used with if-else!
 #define AtomicFZAP(w,x)    {w = x; x = 0;}
 #define AtomicGet(x)        x
 #define AtomicInc(x)        x++
-<<<<<<< HEAD
-#define AtomicSub(x, y)     x; x -= y
-=======
 #define AtomicSub(x, y)     x -= y          // When assigning use AtomicFSub!
 #define AtomicFSub(w,x,y)  {w = x; x -= y;}
 #define AtomicZAP(x)        x = 0
->>>>>>> 7a26848f
 #endif
 #endif