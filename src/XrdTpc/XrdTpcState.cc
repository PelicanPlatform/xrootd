--- conflicted
+++ resolved
@@ -200,15 +200,11 @@
 }
 
 int State::Flush() {
-<<<<<<< HEAD
-    ssize_t retval = m_stream->Write(m_start_offset + m_offset, 0, 0, true);
-=======
     if (m_push) {
         return 0;
     }
 
-    int retval = m_stream->Write(m_start_offset + m_offset, 0, 0, true);
->>>>>>> f41f5670
+    ssize_t retval = m_stream->Write(m_start_offset + m_offset, 0, 0, true);
     if (retval == SFS_ERROR) {
         m_error_buf = m_stream->GetErrorMessage();
         m_error_code = 2;
