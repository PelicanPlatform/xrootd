--- conflicted
+++ resolved
@@ -772,12 +772,9 @@
   
   
   // Verify if we have an external handler for this request
-<<<<<<< HEAD
+
   XrdHttpExtHandler *exthandler = prot->FindMatchingExtHandler(*this);
   if (exthandler) {
-=======
-  if (prot->exthandler && prot->exthandler->MatchesPath(this->requestverb.c_str(), this->resource.c_str())) {
->>>>>>> 0e841d17
     XrdHttpExtReq xreq(this, prot);
     int r = exthandler->ProcessReq(xreq);
     reset();
